package main

import (
	"context"
	"flag"
	"fmt"
	"log"
	"os"
	"os/signal"
	"sync"
	"time"

	"orderbook/internal/config"
	"orderbook/internal/exchange"
	"orderbook/internal/factory"
	"orderbook/internal/orderbook"
	"orderbook/internal/websocket"

	"github.com/shopspring/decimal"
)

func main() {
	// Parse command line flags
	var symbol = flag.String("symbol", "BTCUSDT", "Trading symbol to monitor")
	var logInterval = flag.Duration("log-interval", 10*time.Second, "Interval for logging orderbook stats")
	flag.Parse()

<<<<<<< HEAD
=======
	// Load configuration with multiple exchanges
	cfg := config.NewMultiExchange([]config.ExchangeConfig{
		{
			Name:   exchange.Binancef,
			Symbol: *symbol,
		},
		{
			Name:   exchange.Binance,
			Symbol: *symbol,
		},
		{
			Name:   exchange.Bybitf,
			Symbol: *symbol,
		},
		{
			Name:   exchange.Bybit,
			Symbol: *symbol,
		},
		{
			Name:   exchange.Kraken,
			Symbol: *symbol,
		},
		{
			Name:   exchange.OKX,
			Symbol: *symbol,
		},
		{
			Name:   exchange.Coinbase,
			Symbol: *symbol,
		},
		{
			Name:   exchange.Asterdexf,
			Symbol: *symbol,
		},
		{
			Name:   exchange.BingX,
			Symbol: *symbol,
		},
		{
			Name:   exchange.Hyperliquidf,
			Symbol: *symbol,
		},
		/*{
			Name:   exchange.BingXf,
			Symbol: *symbol,
		},*/
	})

>>>>>>> d776e754
	// Set up signal handling
	interrupt := make(chan os.Signal, 1)
	signal.Notify(interrupt, os.Interrupt)

	log.Printf("Starting multi-exchange orderbook monitor for %s", *symbol)
	log.Printf("Log interval: %v", *logInterval)

	runMultiExchange(*symbol, *logInterval, interrupt)
}

type orderbookWithName struct {
	name string
	ob   *orderbook.OrderBook
}

const (
	colorReset   = "\033[0m"
	colorYellow  = "\033[33m"
	colorGreen   = "\033[32m"
	colorRed     = "\033[31m"
	colorMagenta = "\033[35m"
	colorBold    = "\033[1m"
)

func getExchangeNames() []exchange.ExchangeName {
	return []exchange.ExchangeName{
		exchange.Binancef,
		exchange.Binance,
		exchange.Bybitf,
		exchange.Bybit,
		exchange.Kraken,
		exchange.OKX,
		exchange.Coinbase,
		exchange.Asterdexf,
		exchange.BingX,
	}
}

func runMultiExchange(initialSymbol string, logInterval time.Duration, interrupt chan os.Signal) {
	ctx := context.Background()
	orderbooksMap := make(map[string]*orderbook.OrderBook)
	var obMutex sync.Mutex
	symbolChange := make(chan string, 1)
	currentSymbol := initialSymbol

	// Start WebSocket server
	wsServer := websocket.NewServer(orderbooksMap, "8086", symbolChange)
	go func() {
		if err := wsServer.Start(); err != nil {
			log.Fatalf("WebSocket server error: %v", err)
		}
	}()

	// Main loop to handle symbol changes
	for {
		log.Printf("Starting exchanges for symbol: %s", currentSymbol)

		// Start all exchanges with current symbol
		done := make(chan struct{})
		exchangesDone := make(chan struct{})

		go func() {
			startExchangesForSymbol(ctx, currentSymbol, orderbooksMap, &obMutex, logInterval, done, interrupt)
			close(exchangesDone)
		}()

		// Wait for either symbol change or interrupt
		select {
		case newSymbol := <-symbolChange:
			log.Printf("Symbol change requested: %s -> %s", currentSymbol, newSymbol)
			currentSymbol = newSymbol

			// Signal exchanges to stop
			close(done)

			// Wait for all exchanges to cleanly shut down
			<-exchangesDone

			// Clear orderbooks map
			obMutex.Lock()
			for k := range orderbooksMap {
				delete(orderbooksMap, k)
			}
			obMutex.Unlock()

			log.Printf("All exchanges stopped. Restarting with symbol: %s", currentSymbol)
			time.Sleep(500 * time.Millisecond)

		case <-interrupt:
			log.Println("Interrupt received, shutting down...")
			close(done)
			<-exchangesDone
			log.Println("All exchanges closed. Goodbye!")
			return
		}
	}
}

func startExchangesForSymbol(ctx context.Context, symbol string, orderbooksMap map[string]*orderbook.OrderBook, obMutex *sync.Mutex, logInterval time.Duration, done chan struct{}, interrupt chan os.Signal) {
	cfg := config.NewMultiExchange(buildExchangeConfigs(symbol))

	var wg sync.WaitGroup
	orderbooks := make([]*orderbookWithName, 0, len(cfg.Exchanges))

	// Create an orderbook for each exchange
	for _, exConfig := range cfg.Exchanges {
		wg.Add(1)
		go func(exCfg config.ExchangeConfig) {
			defer wg.Done()

			log.Printf("[%s] Starting connection...", exCfg.Name)

			// Create exchange-specific orderbook
			ob := orderbook.New()

			// Create exchange instance
			ex, err := factory.NewExchange(factory.ExchangeConfig{
				Name:   exCfg.Name,
				Symbol: exCfg.Symbol,
			})
			if err != nil {
				log.Printf("[%s] Failed to create exchange: %v", exCfg.Name, err)
				return
			}

			// Connect
			if err := ex.Connect(ctx); err != nil {
				log.Printf("[%s] Failed to connect: %v", exCfg.Name, err)
				return
			}
			defer ex.Close()

			// Get snapshot
			snapshot, err := ex.GetSnapshot(ctx)
			if err != nil {
				log.Printf("[%s] Failed to get snapshot: %v", exCfg.Name, err)
				return
			}

			if err := ob.LoadSnapshot(snapshot); err != nil {
				log.Printf("[%s] Failed to load snapshot: %v", exCfg.Name, err)
				return
			}

			// Process updates in background
			updatesDone := make(chan struct{})
			go func() {
				defer close(updatesDone)
				for update := range ex.Updates() {
					ob.HandleDepthUpdate(update)
				}
			}()

			// Reinitialization check
			go func() {
				ticker := time.NewTicker(cfg.App.ReinitCheckInterval)
				defer ticker.Stop()

				for {
					select {
					case <-ticker.C:
						ob.CheckAndReinitialize(func() (*exchange.Snapshot, error) {
							return ex.GetSnapshot(ctx)
						})
					case <-updatesDone:
						return
					case <-done:
						return
					case <-interrupt:
						return
					}
				}
			}()

			ob.ProcessBufferedEvents()
			log.Printf("[%s] Orderbook initialized", exCfg.Name)

			// Add orderbook to shared collections
			obMutex.Lock()
			orderbooks = append(orderbooks, &orderbookWithName{
				name: string(exCfg.Name),
				ob:   ob,
			})
			orderbooksMap[string(exCfg.Name)] = ob
			obMutex.Unlock()

			// Wait for shutdown
			select {
			case <-updatesDone:
				log.Printf("[%s] Connection closed", exCfg.Name)
			case <-done:
				log.Printf("[%s] Shutting down...", exCfg.Name)
			case <-interrupt:
				log.Printf("[%s] Shutting down...", exCfg.Name)
			}

			// Remove from map on shutdown
			obMutex.Lock()
			delete(orderbooksMap, string(exCfg.Name))
			obMutex.Unlock()
		}(exConfig)
	}

	// Centralized logging ticker
	go func() {
		ticker := time.NewTicker(logInterval)
		defer ticker.Stop()

		for {
			select {
			case <-ticker.C:
				obMutex.Lock()
				printCombinedStats(orderbooks)
				obMutex.Unlock()
			case <-done:
				return
			case <-interrupt:
				return
			}
		}
	}()

	wg.Wait()
}

func buildExchangeConfigs(symbol string) []config.ExchangeConfig {
	names := getExchangeNames()
	configs := make([]config.ExchangeConfig, len(names))
	for i, name := range names {
		configs[i] = config.ExchangeConfig{
			Name:   name,
			Symbol: symbol,
		}
	}
	return configs
}

func printCombinedStats(orderbooks []*orderbookWithName) {
	if len(orderbooks) == 0 {
		return
	}

	fmt.Println()

	for i, obn := range orderbooks {
		if !obn.ob.IsInitialized() {
			continue
		}

		stats := obn.ob.GetStats()
		midPrice := stats.BestBid.Add(stats.BestAsk).Div(decimal.NewFromInt(2))

		// print exchange name
		fmt.Printf("%s%s%s", colorBold, obn.name, colorReset)
		// Print exchange header
		fmt.Printf("  Mid: %s%10s%s │ Spread: %s%8s%s | BB: %s%10s%s │ BA: %s%10s%s\n",
			colorYellow, midPrice.StringFixed(2), colorReset,
			colorMagenta, stats.Spread.StringFixed(4), colorReset,
			colorGreen, stats.BestBid.StringFixed(2), colorReset,
			colorRed, stats.BestAsk.StringFixed(2), colorReset)

		// Print depth metrics
		fmt.Printf("  DEPTH 0.5%% Bids: %s%9s%s │ Asks: %s%9s%s │ Δ: %s%10s%s\n",
			colorGreen, stats.BidLiquidity05Pct.StringFixed(2), colorReset,
			colorRed, stats.AskLiquidity05Pct.StringFixed(2), colorReset,
			getDeltaColor(stats.DeltaLiquidity05Pct), stats.DeltaLiquidity05Pct.StringFixed(2), colorReset)

		fmt.Printf("  DEPTH 2%%:  Bids: %s%9s%s │ Asks: %s%9s%s │ Δ: %s%10s%s\n",
			colorGreen, stats.BidLiquidity2Pct.StringFixed(2), colorReset,
			colorRed, stats.AskLiquidity2Pct.StringFixed(2), colorReset,
			getDeltaColor(stats.DeltaLiquidity2Pct), stats.DeltaLiquidity2Pct.StringFixed(2), colorReset)

		fmt.Printf("  DEPTH 10%%  Bids: %s%9s%s │ Asks: %s%9s%s │ Δ: %s%10s%s\n",
			colorGreen, stats.BidLiquidity10Pct.StringFixed(2), colorReset,
			colorRed, stats.AskLiquidity10Pct.StringFixed(2), colorReset,
			getDeltaColor(stats.DeltaLiquidity10Pct), stats.DeltaLiquidity10Pct.StringFixed(2), colorReset)

		fmt.Printf("  TOTAL QTY: Bids: %s%9s%s │ Asks: %s%9s%s\n",
			colorGreen, stats.TotalBidsQty.StringFixed(2), colorReset,
			colorRed, stats.TotalAsksQty.StringFixed(2), colorReset)

		// Print separator between exchanges (but not after the last one)
		if i < len(orderbooks)-1 {
			fmt.Println()
		}
	}
}

func getDeltaColor(delta decimal.Decimal) string {
	if delta.GreaterThan(decimal.Zero) {
		return colorGreen
	} else if delta.LessThan(decimal.Zero) {
		return colorRed
	}
	return colorYellow
}<|MERGE_RESOLUTION|>--- conflicted
+++ resolved
@@ -25,57 +25,6 @@
 	var logInterval = flag.Duration("log-interval", 10*time.Second, "Interval for logging orderbook stats")
 	flag.Parse()
 
-<<<<<<< HEAD
-=======
-	// Load configuration with multiple exchanges
-	cfg := config.NewMultiExchange([]config.ExchangeConfig{
-		{
-			Name:   exchange.Binancef,
-			Symbol: *symbol,
-		},
-		{
-			Name:   exchange.Binance,
-			Symbol: *symbol,
-		},
-		{
-			Name:   exchange.Bybitf,
-			Symbol: *symbol,
-		},
-		{
-			Name:   exchange.Bybit,
-			Symbol: *symbol,
-		},
-		{
-			Name:   exchange.Kraken,
-			Symbol: *symbol,
-		},
-		{
-			Name:   exchange.OKX,
-			Symbol: *symbol,
-		},
-		{
-			Name:   exchange.Coinbase,
-			Symbol: *symbol,
-		},
-		{
-			Name:   exchange.Asterdexf,
-			Symbol: *symbol,
-		},
-		{
-			Name:   exchange.BingX,
-			Symbol: *symbol,
-		},
-		{
-			Name:   exchange.Hyperliquidf,
-			Symbol: *symbol,
-		},
-		/*{
-			Name:   exchange.BingXf,
-			Symbol: *symbol,
-		},*/
-	})
-
->>>>>>> d776e754
 	// Set up signal handling
 	interrupt := make(chan os.Signal, 1)
 	signal.Notify(interrupt, os.Interrupt)
@@ -111,6 +60,7 @@
 		exchange.Coinbase,
 		exchange.Asterdexf,
 		exchange.BingX,
+		exchange.Hyperliquidf,
 	}
 }
 
